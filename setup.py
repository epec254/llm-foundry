--- conflicted
+++ resolved
@@ -47,13 +47,8 @@
 ]
 
 install_requires = [
-<<<<<<< HEAD
     'mosaicml[libcloud,nlp,wandb,mlflow]>=0.15.0,<0.16',
-    'accelerate>=0.19,<0.20',  # for HF inference `device_map`
-=======
-    'mosaicml[libcloud,nlp,wandb]>=0.15.0,<0.16',
     'accelerate>=0.20,<0.21',  # for HF inference `device_map`
->>>>>>> 776cf0ea
     'mosaicml-streaming>=0.5.1,<0.6',
     'torch>=1.13.1,<=2.0.1',
     'datasets==2.10.1',
