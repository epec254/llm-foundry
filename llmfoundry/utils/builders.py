# Copyright 2022 MosaicML LLM Foundry authors
# SPDX-License-Identifier: Apache-2.0

import os
from typing import Any, Dict, Optional, Union

import torch
from composer import algorithms
from composer.callbacks import (EarlyStopper, LRMonitor, MemoryMonitor,
                                OptimizerMonitor, RuntimeEstimator,
                                SpeedMonitor)
from composer.core import Evaluator
from composer.datasets.in_context_learning_evaluation import \
    get_icl_task_dataloader
<<<<<<< HEAD
from composer.loggers import TensorboardLogger, WandBLogger
from composer.loggers.in_memory_logger import InMemoryLogger
=======
from composer.loggers import MLFlowLogger, TensorboardLogger, WandBLogger
>>>>>>> 7ac554da
from composer.optim import DecoupledAdamW
from composer.optim.scheduler import (ConstantWithWarmupScheduler,
                                      CosineAnnealingWithWarmupScheduler,
                                      LinearWithWarmupScheduler)
from composer.utils import dist
from omegaconf import DictConfig, ListConfig
from omegaconf import OmegaConf as om
from transformers import AutoTokenizer, PreTrainedTokenizerBase

from llmfoundry.callbacks import (FDiffMetrics, Generate, GlobalLRScaling,
                                  LayerFreezing, MonolithicCheckpointSaver,
                                  ScheduledGarbageCollector)
from llmfoundry.optim import (DecoupledAdaLRLion, DecoupledClipLion,
                              DecoupledLionW)


def build_callback(name: str, kwargs: Dict[str, Any]):
    if name == 'lr_monitor':
        return LRMonitor()
    elif name == 'memory_monitor':
        return MemoryMonitor()
    elif name == 'speed_monitor':
        return SpeedMonitor(window_size=kwargs.get('window_size', 1),
                            gpu_flops_available=kwargs.get(
                                'gpu_flops_available', None))
    elif name == 'fdiff':
        return FDiffMetrics(**kwargs)
    elif name == 'runtime_estimator':
        return RuntimeEstimator()
    elif name == 'optimizer_monitor':
        return OptimizerMonitor(log_optimizer_metrics=kwargs.get(
            'log_optimizer_metrics', True),)
    elif name == 'generate_callback':
        prompts = kwargs.pop('prompts')
        return Generate(prompts=list(prompts), **kwargs)
    elif name == 'global_lr_scaling':
        return GlobalLRScaling(**kwargs)
    elif name == 'layer_freezing':
        return LayerFreezing(**kwargs)
    elif name == 'mono_ckpt_saver':
        return MonolithicCheckpointSaver(**kwargs)
    elif name == 'scheduled_gc':
        return ScheduledGarbageCollector(**kwargs)
    elif name == 'early_stopper':
        return EarlyStopper(**kwargs)
    else:
        raise ValueError(f'Not sure how to build callback: {name}')


def build_logger(name: str, kwargs: Dict[str, Any]):
    if name == 'wandb':
        return WandBLogger(**kwargs)
    elif name == 'tensorboard':
        return TensorboardLogger(**kwargs)
<<<<<<< HEAD
    elif name == 'in_memory_logger':
        return InMemoryLogger(**kwargs)
=======
    elif name == 'mlflow':
        return MLFlowLogger(**kwargs)
>>>>>>> 7ac554da
    else:
        raise ValueError(f'Not sure how to build logger: {name}')


def build_algorithm(name: str, kwargs: Dict[str, Any]):
    if name == 'gradient_clipping':
        return algorithms.GradientClipping(**kwargs)
    elif name == 'alibi':
        return algorithms.Alibi(**kwargs)
    elif name == 'fused_layernorm':
        return algorithms.FusedLayerNorm(**kwargs)
    elif name == 'gated_linear_units':
        return algorithms.GatedLinearUnits(**kwargs)
    elif name == 'low_precision_layernorm':
        return algorithms.LowPrecisionLayerNorm(**kwargs)
    else:
        raise ValueError(f'Not sure how to build algorithm: {name}')


def build_optimizer(cfg: DictConfig, model: torch.nn.Module):
    if cfg.name == 'decoupled_adamw':
        return DecoupledAdamW(model.parameters(),
                              lr=cfg.lr,
                              betas=cfg.betas,
                              eps=cfg.eps,
                              weight_decay=cfg.weight_decay)
    elif cfg.name == 'decoupled_lionw':
        return DecoupledLionW(model.parameters(),
                              lr=cfg.lr,
                              betas=cfg.betas,
                              weight_decay=cfg.weight_decay)
    elif cfg.name == 'clip_lion':
        return DecoupledClipLion(model.parameters(),
                                 lr=cfg.lr,
                                 betas=cfg.betas,
                                 weight_decay=cfg.weight_decay,
                                 outlier_threshold=cfg.outlier_threshold)
    elif cfg.name == 'adalr_lion':
        return DecoupledAdaLRLion(model.parameters(),
                                  lr=cfg.lr,
                                  betas=cfg.betas,
                                  weight_decay=cfg.weight_decay,
                                  outlier_threshold=cfg.outlier_threshold,
                                  timeout=cfg.timeout,
                                  lr_penalty=cfg.lr_penalty,
                                  min_scale=cfg.min_scale)
    else:
        raise ValueError(f'Not sure how to build optimizer: {cfg.name}')


def build_scheduler(cfg: DictConfig):
    if cfg.name == 'constant_with_warmup':
        return ConstantWithWarmupScheduler(t_warmup=cfg.t_warmup)
    elif cfg.name == 'cosine_with_warmup':
        return CosineAnnealingWithWarmupScheduler(t_warmup=cfg.t_warmup,
                                                  alpha_f=cfg.alpha_f)
    elif cfg.name == 'linear_decay_with_warmup':
        return LinearWithWarmupScheduler(t_warmup=cfg.t_warmup,
                                         alpha_f=cfg.alpha_f)
    else:
        raise ValueError(f'Not sure how to build scheduler: {cfg.name}')


def build_tokenizer(om_tokenizer_config: DictConfig) -> PreTrainedTokenizerBase:
    os.environ['TRANSFORMERS_NO_ADVISORY_WARNINGS'] = '1'
    os.environ['TOKENIZERS_PARALLELISM'] = 'false'

    resolved_om_tokenizer_config = om.to_container(om_tokenizer_config,
                                                   resolve=True)
    tokenizer_kwargs = resolved_om_tokenizer_config.get(  # type: ignore
        'kwargs', {})
    tokenizer_name = resolved_om_tokenizer_config['name']  # type: ignore
    tokenizer = AutoTokenizer.from_pretrained(tokenizer_name,
                                              **tokenizer_kwargs)

    # HuggingFace does not respect the model_max_length kwarg, and overrides it with
    # min(kwargs['model_max_length'], original_config['model_max_length']), so we
    # explicitly set it here
    tokenizer.model_max_length = tokenizer_kwargs.get(
        'model_max_length',
        int(1e30),
    )

    return tokenizer


<<<<<<< HEAD
def build_icl_evaluators(
        icl_tasks,
        tokenizer,
        default_max_seq_len,
        default_batch_size,
        destination_dir=os.getcwd(),
        icl_subset_num_batches=None,
):
=======
def build_icl_evaluators(icl_tasks: Union[str, ListConfig],
                         tokenizer: PreTrainedTokenizerBase,
                         default_max_seq_len: int,
                         default_batch_size: int,
                         destination_dir: Optional[str] = None):
    if destination_dir is None:
        destination_dir = os.getcwd()
>>>>>>> 7ac554da
    evaluators = []
    logger_keys = []

    icl_tasks_list = None
    if isinstance(icl_tasks, str):
        print(f'Extracting ICL task config from path: {icl_tasks}')
        with open(icl_tasks, 'r') as icl_f:
            icl_task_cfg = om.load(icl_f)
        icl_tasks_list = icl_task_cfg.icl_tasks
    else:
        icl_tasks_list = icl_tasks

    def _validate_cfg(icl_cfg: DictConfig):
        assert 'label' in icl_cfg
        assert 'dataset_uri' in icl_cfg and icl_cfg.dataset_uri is not None
        assert 'icl_task_type' in icl_cfg
        assert 'num_fewshot' in icl_cfg

        if 'metric_names' not in icl_cfg:
            if icl_cfg.icl_task_type == 'language_modeling':
                icl_cfg.metric_names = ['InContextLearningLMAccuracy']
            elif icl_cfg.icl_task_type == 'multiple_choice':
                icl_cfg.metric_names = [
                    'InContextLearningMultipleChoiceAccuracy'
                ]
            elif icl_cfg.icl_task_type == 'schema':
                icl_cfg.metric_names = [
                    'InContextLearningMultipleChoiceAccuracy'
                ]
            elif icl_cfg.icl_task_type == 'question_answering':
                icl_cfg.metric_names = ['InContextLearningQAAccuracy']
            else:
                raise ValueError(
                    f'No metric_names defined, unable to build default metrics for icl_task_type={icl_cfg.icl_task_type}.'
                )

        if 'prompt_string' not in icl_cfg:
            icl_cfg.prompt_string = ''
        if 'example_delimiter' not in icl_cfg:
            icl_cfg.example_delimiter = '\n'
        if 'continuation_delimiter' not in icl_cfg:
            icl_cfg.continuation_delimiter = ' '
        if 'max_seq_len' not in icl_cfg:
            icl_cfg.max_seq_len = default_max_seq_len
        if 'batch_size' not in icl_cfg:
            icl_cfg.batch_size = default_batch_size

    for icl_cfg in icl_tasks_list:
        _validate_cfg(icl_cfg)
        for num_fewshot in list(icl_cfg.num_fewshot):
            if tokenizer.pad_token_id is None:
                # Current workaround to support GPT2 tokenizer with `pad_token_id = None`
                pad_tok_id = tokenizer.eos_token_id
            else:
                pad_tok_id = tokenizer.pad_token_id
            label = f'{icl_cfg.label}/{num_fewshot}-shot'
            metric_names = list(icl_cfg.metric_names)
            # TODO: fix Composer bug when copying local paths and destination exists
            destination_path = f'{destination_dir}/{icl_cfg.label}-{num_fewshot}.jsonl'
            if dist.get_local_rank() == 0 and os.path.exists(destination_path):
                os.remove(destination_path)
            dist.barrier()

            dataloaders = get_icl_task_dataloader(
                icl_cfg.icl_task_type,
                icl_cfg.dataset_uri,
                tokenizer,
                batch_size=icl_cfg.batch_size,
                max_seq_len=icl_cfg.max_seq_len,
                pad_tok_id=pad_tok_id,
                num_fewshot=num_fewshot,
                prompt_string=icl_cfg.prompt_string,
                example_delimiter=icl_cfg.example_delimiter,
                continuation_delimiter=icl_cfg.continuation_delimiter,
                destination_path=destination_path,
                has_categories=icl_cfg.get('has_categories', False),
            )
            if hasattr(
                    icl_cfg,
                    'has_categories') and icl_cfg.has_categories and isinstance(
                        dataloaders, dict):
                for category in dataloaders.keys():
                    logger_keys.extend([
                        f'metrics/{label}/{category}/{m}' for m in metric_names
                    ])
                    evaluators.append(
                        Evaluator(label=f'{label}/{category}',
                                  dataloader=dataloaders[category],
                                  metric_names=metric_names),)
            else:
                logger_keys.extend(
                    [f'metrics/{label}/{m}' for m in metric_names])
                evaluators.append(
                    Evaluator(label=label,
                              dataloader=dataloaders,
                              metric_names=metric_names,
                              subset_num_batches=icl_subset_num_batches))

    return evaluators, logger_keys<|MERGE_RESOLUTION|>--- conflicted
+++ resolved
@@ -12,12 +12,9 @@
 from composer.core import Evaluator
 from composer.datasets.in_context_learning_evaluation import \
     get_icl_task_dataloader
-<<<<<<< HEAD
-from composer.loggers import TensorboardLogger, WandBLogger
+from composer.loggers import MLFlowLogger, TensorboardLogger, WandBLogger
 from composer.loggers.in_memory_logger import InMemoryLogger
-=======
-from composer.loggers import MLFlowLogger, TensorboardLogger, WandBLogger
->>>>>>> 7ac554da
+
 from composer.optim import DecoupledAdamW
 from composer.optim.scheduler import (ConstantWithWarmupScheduler,
                                       CosineAnnealingWithWarmupScheduler,
@@ -72,13 +69,10 @@
         return WandBLogger(**kwargs)
     elif name == 'tensorboard':
         return TensorboardLogger(**kwargs)
-<<<<<<< HEAD
     elif name == 'in_memory_logger':
         return InMemoryLogger(**kwargs)
-=======
     elif name == 'mlflow':
         return MLFlowLogger(**kwargs)
->>>>>>> 7ac554da
     else:
         raise ValueError(f'Not sure how to build logger: {name}')
 
@@ -165,7 +159,6 @@
     return tokenizer
 
 
-<<<<<<< HEAD
 def build_icl_evaluators(
         icl_tasks,
         tokenizer,
@@ -174,15 +167,6 @@
         destination_dir=os.getcwd(),
         icl_subset_num_batches=None,
 ):
-=======
-def build_icl_evaluators(icl_tasks: Union[str, ListConfig],
-                         tokenizer: PreTrainedTokenizerBase,
-                         default_max_seq_len: int,
-                         default_batch_size: int,
-                         destination_dir: Optional[str] = None):
-    if destination_dir is None:
-        destination_dir = os.getcwd()
->>>>>>> 7ac554da
     evaluators = []
     logger_keys = []
 
