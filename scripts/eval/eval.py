# Copyright 2022 MosaicML LLM Foundry authors
# SPDX-License-Identifier: Apache-2.0

import os
import sys
import time
import warnings
from typing import Any, Dict, List, Optional, Union

import pandas as pd
import torch
from composer.models.base import ComposerModel
from composer.trainer import Trainer
from composer.utils import dist, get_device, reproducibility
from omegaconf import DictConfig, ListConfig
from omegaconf import OmegaConf as om
from transformers import (AutoModelForCausalLM, PreTrainedTokenizerBase,
                          T5ForConditionalGeneration)

from llmfoundry.callbacks import ModelGauntlet
from llmfoundry.models import MPTForCausalLM
from llmfoundry.models.model_registry import COMPOSER_MODEL_REGISTRY
<<<<<<< HEAD
from llmfoundry.utils.builders import build_icl_evaluators, build_tokenizer
from llmfoundry.utils.config_utils import process_init_device
=======
from llmfoundry.models.mpt import MPTForCausalLM
from llmfoundry.utils.builders import (build_icl_evaluators, build_logger,
                                       build_tokenizer)
from llmfoundry.utils.config_utils import pop_config, process_init_device
>>>>>>> 148c0793


def load_peft_model(model_cfg: DictConfig, tokenizer: PreTrainedTokenizerBase,
                    num_retries: int) -> Optional[ComposerModel]:
    try:
        from peft import PeftModel
    except ImportError as e:
        raise ImportError(
            f'Error importing from peft. Run `pip install -e .[gpu,peft]`. \n {e}'
        )

    model_registry = {
        'mpt_causal_lm': MPTForCausalLM,
        'hf_causal_lm': AutoModelForCausalLM,
        'hf_prefix_lm': AutoModelForCausalLM,
        'hf_t5': T5ForConditionalGeneration,
    }

    retries = 0
    while retries < num_retries:
        try:
            trust_remote_code = model_cfg.get('trust_remote_code', True)
            use_auth_token = model_cfg.get('use_auth_token', False)
            underlying_model = model_registry[model_cfg.name].from_pretrained(
                model_cfg.pretrained_model_name_or_path,
                trust_remote_code=trust_remote_code,
                use_auth_token=use_auth_token,
            )

            peft_model = PeftModel.from_pretrained(
                underlying_model, model_cfg.pretrained_lora_id_or_path)

            composer_model_wrapper = COMPOSER_MODEL_REGISTRY[model_cfg.name](
                peft_model, tokenizer)
            return composer_model_wrapper
        except Exception as e:
            retries += 1
            if retries >= num_retries:
                raise e
            else:
                print(
                    f'Got exception {str(e)} while loading model {model_cfg.name}. {num_retries-retries} retries remaining'
                )


def load_model(model_cfg: DictConfig, tokenizer: PreTrainedTokenizerBase,
               fsdp_config: Optional[Dict],
               num_retries: int) -> Optional[ComposerModel]:
    init_context = process_init_device(model_cfg, fsdp_config)

    retries = 0
    with init_context:
        while retries < num_retries:
            try:
                composer_model = COMPOSER_MODEL_REGISTRY[model_cfg.name](
                    model_cfg, tokenizer)
                return composer_model
            except Exception as e:
                retries += 1
                if retries >= num_retries:
                    raise e
                else:
                    print(
                        f'Got exception {str(e)} while loading model {model_cfg.name}. {num_retries-retries} retries remaining'
                    )


def evaluate_model(model_cfg: DictConfig, dist_timeout: Union[float, int],
                   run_name: str, icl_tasks: Union[str, ListConfig],
                   max_seq_len: int, device_eval_batch_size: int,
                   model_gauntlet_config: Optional[Union[str, DictConfig]],
                   fsdp_config: Optional[Dict], num_retries: int,
                   loggers_cfg: Dict[str, Any], precision: str,
                   model_gauntlet_df: Optional[pd.DataFrame]):
    print(f'Evaluating model: {model_cfg.model_name}', flush=True)
    # Build tokenizer and model
    tokenizer = build_tokenizer(model_cfg.tokenizer)
<<<<<<< HEAD

    evaluators, metric_names = build_icl_evaluators(
        cfg.icl_tasks,
        tokenizer,
        cfg.max_seq_len,
        cfg.device_eval_batch_size,
        icl_subset_num_batches=cfg.get('icl_subset_num_batches', None))

    callbacks = []
    if hasattr(cfg, 'model_gauntlet'):
        if isinstance(cfg.model_gauntlet, str):
            with open(cfg.model_gauntlet, 'r') as icl_f:
                model_gauntlet_cfg = om.load(icl_f)
            model_gauntlet = model_gauntlet_cfg.model_gauntlet
        else:
            model_gauntlet = cfg.model_gauntlet
        model_gauntlet.metric_names = metric_names
        model_gauntlet.benchmark_sizes = {
            e.label: e.dataloader.num_samples for e in evaluators
        }
        model_gauntlet_callback = ModelGauntlet(**model_gauntlet)
        callbacks.append(model_gauntlet_callback)
    else:
        model_gauntlet = None
        model_gauntlet_callback = None

    fsdp_config = cfg.get('fsdp_config', None)
    fsdp_config = om.to_container(
        fsdp_config, resolve=True) if fsdp_config is not None else None
    assert isinstance(fsdp_config, Dict) or fsdp_config is None
=======
    evaluators, logger_keys = build_icl_evaluators(icl_tasks, tokenizer,
                                                   max_seq_len,
                                                   device_eval_batch_size)
    model_gauntlet: Optional[DictConfig] = None
    model_gauntlet_callback: Optional[ModelGauntlet] = None
    if model_gauntlet_config is not None:
        if isinstance(model_gauntlet_config, str):
            with open(model_gauntlet_config, 'r', encoding='utf-8') as icl_f:
                loaded_model_gauntlet_config = om.load(icl_f)
            model_gauntlet = loaded_model_gauntlet_config.model_gauntlet
        else:
            model_gauntlet = model_gauntlet_config
        model_gauntlet.logger_keys = logger_keys  # type: ignore
        model_gauntlet.benchmark_sizes = {  # type: ignore
            e.label: e.dataloader.num_samples for e in evaluators
        }
        model_gauntlet_callback = ModelGauntlet(**
                                                model_gauntlet)  # type: ignore
>>>>>>> 148c0793

    if hasattr(model_cfg.model, 'pretrained_lora_id_or_path'):
        composer_model = load_peft_model(model_cfg.model, tokenizer,
                                         num_retries)
    else:
        composer_model = load_model(model_cfg.model, tokenizer, fsdp_config,
                                    num_retries)

    if model_gauntlet_df is None and model_gauntlet is not None:
        model_gauntlet_df = pd.DataFrame(
            columns=['model_name', 'average'] +
            [t.name for t in model_gauntlet.categories])

<<<<<<< HEAD
=======
    in_memory_logger = InMemoryLogger()  # track metrics in the in_memory_logger
    loggers: List[LoggerDestination] = [
        build_logger(name, logger_cfg)
        for name, logger_cfg in loggers_cfg.items()
    ]
    loggers.append(in_memory_logger)

>>>>>>> 148c0793
    load_path = model_cfg.get('load_path', None)

    assert composer_model is not None

    trainer = Trainer(
        run_name=run_name,
        model=composer_model,
<<<<<<< HEAD
        callbacks=callbacks,
        precision=cfg.precision,
=======
        loggers=loggers,
        precision=precision,
>>>>>>> 148c0793
        fsdp_config=fsdp_config,  # type: ignore
        load_path=load_path,
        load_weights_only=True,
        progress_bar=False,
        log_to_console=True,
        dist_timeout=dist_timeout,
    )

    if torch.cuda.is_available():
        torch.cuda.synchronize()
    a = time.time()
    trainer.eval(eval_dataloader=evaluators)
    if torch.cuda.is_available():
        torch.cuda.synchronize()
    b = time.time()
    print(f'Ran {model_cfg.model_name} eval in: {b-a} seconds')
    return (trainer, metric_names, model_gauntlet_callback, model_gauntlet,
            model_gauntlet_df)


def main(cfg: DictConfig):
    om.resolve(cfg)
    model_configs: ListConfig = pop_config(cfg, 'models', must_exist=True)
    model_gauntlet_config: Optional[Union[str, DictConfig]] = pop_config(
        cfg, 'model_gauntlet', must_exist=False, default_value=None)
    fsdp_dict_cfg: Optional[DictConfig] = pop_config(cfg,
                                                     'fsdp_config',
                                                     must_exist=False,
                                                     default_value=None)
    fsdp_config: Optional[Dict] = om.to_container(
        fsdp_dict_cfg,
        resolve=True) if fsdp_dict_cfg is not None else None  # type: ignore
    assert isinstance(fsdp_config, Dict) or fsdp_config is None

    # Mandatory Evaluation Parameters
    icl_tasks: Union[str, ListConfig] = pop_config(cfg,
                                                   'icl_tasks',
                                                   must_exist=True)
    max_seq_len: int = pop_config(cfg, 'max_seq_len', must_exist=True)
    device_eval_batch_size: int = pop_config(cfg,
                                             'device_eval_batch_size',
                                             must_exist=True)
    precision: str = pop_config(cfg, 'precision', must_exist=True)

    # Optional Evaluation Parameters with default values
    seed: int = pop_config(cfg, 'seed', must_exist=False, default_value=17)
    dist_timeout: Union[float, int] = pop_config(cfg,
                                                 'dist_timeout',
                                                 must_exist=False,
                                                 default_value=600.0)
    default_run_name: str = os.environ.get('RUN_NAME', 'llm')
    run_name: str = pop_config(cfg,
                               'run_name',
                               must_exist=False,
                               default_value=default_run_name)
    num_retries: int = pop_config(cfg,
                                  'num_retries',
                                  must_exist=False,
                                  default_value=3)
    loggers_cfg: Dict[str, Any] = pop_config(cfg,
                                             'loggers',
                                             must_exist=False,
                                             default_value={})

    # Pop out interpolation variables.
    pop_config(cfg, 'model_name_or_path', must_exist=False, default_value=None)

    # Warn for unused parameters
    for key in cfg:
        warnings.warn(
            f'Unused parameter {key} found in cfg. Please check your yaml to ensure this parameter is necessary.'
        )

    reproducibility.seed_all(seed)
    dist.initialize_dist(get_device(None), timeout=dist_timeout)

    model_gauntlet_df = None
    models_df = None
    composite_scores = None
<<<<<<< HEAD
    for model_cfg in cfg.models:
        (trainer, metric_names, model_gauntlet_callback, model_gauntlet,
         model_gauntlet_df) = evaluate_model(model_cfg, cfg, cfg.run_name,
                                             model_gauntlet_df)
=======
    for model_cfg in model_configs:
        (in_memory_logger, logger_keys, model_gauntlet_callback, model_gauntlet,
         model_gauntlet_df) = evaluate_model(
             model_cfg=model_cfg,
             dist_timeout=dist_timeout,
             run_name=run_name,
             icl_tasks=icl_tasks,
             max_seq_len=max_seq_len,
             device_eval_batch_size=device_eval_batch_size,
             model_gauntlet_config=model_gauntlet_config,
             fsdp_config=fsdp_config,
             num_retries=num_retries,
             loggers_cfg=loggers_cfg,
             precision=precision,
             model_gauntlet_df=model_gauntlet_df)
>>>>>>> 148c0793

        if model_gauntlet_callback is not None:
            composite_scores = model_gauntlet_callback.eval_after_all(
                trainer.state, trainer.logger)

        benchmark_to_taxonomy = {}
        if model_gauntlet is not None:
            for t in model_gauntlet.categories:
                for b in t.benchmarks:
                    benchmark_to_taxonomy[b.name] = t.name

        model_results = calculate_markdown_results(metric_names, trainer,
                                                   benchmark_to_taxonomy,
                                                   model_cfg.model_name)

        if models_df is None:
            models_df = model_results
        else:
            models_df = pd.concat([models_df, model_results], ignore_index=True)

        if model_gauntlet_df is not None and model_gauntlet is not None:
            assert composite_scores is not None
            row = {'model_name': model_cfg['model_name']}
            row.update({
                t.name: composite_scores[f'icl/metrics/model_gauntlet/{t.name}']
                for t in model_gauntlet.categories
            })
            row.update({
                'average':
                    composite_scores[f'icl/metrics/model_gauntlet/average']
            })
            model_gauntlet_df = pd.concat(
                [model_gauntlet_df, pd.DataFrame([row])], ignore_index=True)

            print(f'Printing gauntlet results for all models')
            print(
                model_gauntlet_df.sort_values(
                    'average', ascending=False).to_markdown(index=False))
        print(f'Printing complete results for all models')
        assert models_df is not None
        print(models_df.to_markdown(index=False))


def calculate_markdown_results(metric_keys: List[str], trainer: Trainer,
                               benchmark_to_taxonomy: Dict[str, str],
                               model_name: str):
    results = {}

    for key in metric_keys:
        # dl_name consists is either 2-tuple (benchmark_name, num_fewshot)
        # or 3-tuple (benchmark_name, num_fewshot, subcategory)
        dl_name, metric_name = key.split('/')[1:-1], key.split('/')[-1]
        if 'Accuracy' not in metric_name:
            continue

        metric = trainer.state.eval_metrics.get('/'.join(dl_name),
                                                {}).get(metric_name, None)

        if metric is None:
            continue
        if dl_name[1] not in results:
            results[dl_name[1]] = {}

        if dl_name[0] not in results[dl_name[1]]:
            results[dl_name[1]][dl_name[0]] = {}

        if metric_name not in results[dl_name[1]][dl_name[0]]:
            results[dl_name[1]][dl_name[0]][metric_name] = []

        results[dl_name[1]][dl_name[0]][metric_name].append({
            'val': metric.compute(),
            'subcat': dl_name[-1] if len(dl_name) == 3 else 'no_subcat'
        })

    df = pd.DataFrame(columns=[
        'Category', 'Benchmark', 'Subtask', 'Accuracy', 'Number few shot',
        'Model'
    ])

    for num_shot in results:
        for benchmark in results[num_shot]:
            for metric in results[num_shot][benchmark]:
                subscores = results[num_shot][benchmark][metric]
                if len(subscores) == 1:
                    row = {
                        'Category': benchmark_to_taxonomy.get(benchmark, ''),
                        'Benchmark': benchmark,
                        'Subtask': None,
                        'Accuracy': subscores[0]['val'],
                        'Number few shot': num_shot,
                        'Model': model_name
                    }
                    df = pd.concat([df, pd.DataFrame([row])], ignore_index=True)
                else:
                    row = {
                        'Category':
                            benchmark_to_taxonomy.get(benchmark, ''),
                        'Benchmark':
                            benchmark,
                        'Subtask':
                            'Average',
                        'Accuracy':
                            sum(s['val'] for s in subscores) / len(subscores),
                        'Number few shot':
                            num_shot,
                        'Model':
                            model_name
                    }
                    df = pd.concat([df, pd.DataFrame([row])], ignore_index=True)
                    for sub in subscores:
                        row = {
                            'Category':
                                benchmark_to_taxonomy.get(benchmark, ''),
                            'Benchmark':
                                None,
                            'Subtask':
                                sub['subcat'],
                            'Accuracy':
                                sub['val'],
                            'Number few shot':
                                num_shot,
                            'Model':
                                model_name
                        }
                        df = pd.concat([df, pd.DataFrame([row])],
                                       ignore_index=True)
    return df


if __name__ == '__main__':
    yaml_path, args_list = sys.argv[1], sys.argv[2:]
    with open(yaml_path) as f:
        yaml_cfg = om.load(f)
    cli_cfg = om.from_cli(args_list)
    cfg = om.merge(yaml_cfg, cli_cfg)
    assert isinstance(cfg, DictConfig)
    main(cfg)<|MERGE_RESOLUTION|>--- conflicted
+++ resolved
@@ -20,15 +20,8 @@
 from llmfoundry.callbacks import ModelGauntlet
 from llmfoundry.models import MPTForCausalLM
 from llmfoundry.models.model_registry import COMPOSER_MODEL_REGISTRY
-<<<<<<< HEAD
 from llmfoundry.utils.builders import build_icl_evaluators, build_tokenizer
-from llmfoundry.utils.config_utils import process_init_device
-=======
-from llmfoundry.models.mpt import MPTForCausalLM
-from llmfoundry.utils.builders import (build_icl_evaluators, build_logger,
-                                       build_tokenizer)
 from llmfoundry.utils.config_utils import pop_config, process_init_device
->>>>>>> 148c0793
 
 
 def load_peft_model(model_cfg: DictConfig, tokenizer: PreTrainedTokenizerBase,
@@ -106,7 +99,6 @@
     print(f'Evaluating model: {model_cfg.model_name}', flush=True)
     # Build tokenizer and model
     tokenizer = build_tokenizer(model_cfg.tokenizer)
-<<<<<<< HEAD
 
     evaluators, metric_names = build_icl_evaluators(
         cfg.icl_tasks,
@@ -116,9 +108,11 @@
         icl_subset_num_batches=cfg.get('icl_subset_num_batches', None))
 
     callbacks = []
-    if hasattr(cfg, 'model_gauntlet'):
-        if isinstance(cfg.model_gauntlet, str):
-            with open(cfg.model_gauntlet, 'r') as icl_f:
+    model_gauntlet: Optional[DictConfig] = None
+    model_gauntlet_callback: Optional[ModelGauntlet] = None
+    if model_gauntlet_config is not None:
+        if isinstance(model_gauntlet_config, str):
+            with open(model_gauntlet_config, 'r', encoding='utf-8') as icl_f:
                 model_gauntlet_cfg = om.load(icl_f)
             model_gauntlet = model_gauntlet_cfg.model_gauntlet
         else:
@@ -129,34 +123,12 @@
         }
         model_gauntlet_callback = ModelGauntlet(**model_gauntlet)
         callbacks.append(model_gauntlet_callback)
-    else:
-        model_gauntlet = None
-        model_gauntlet_callback = None
 
     fsdp_config = cfg.get('fsdp_config', None)
     fsdp_config = om.to_container(
         fsdp_config, resolve=True) if fsdp_config is not None else None
     assert isinstance(fsdp_config, Dict) or fsdp_config is None
-=======
-    evaluators, logger_keys = build_icl_evaluators(icl_tasks, tokenizer,
-                                                   max_seq_len,
-                                                   device_eval_batch_size)
-    model_gauntlet: Optional[DictConfig] = None
-    model_gauntlet_callback: Optional[ModelGauntlet] = None
-    if model_gauntlet_config is not None:
-        if isinstance(model_gauntlet_config, str):
-            with open(model_gauntlet_config, 'r', encoding='utf-8') as icl_f:
-                loaded_model_gauntlet_config = om.load(icl_f)
-            model_gauntlet = loaded_model_gauntlet_config.model_gauntlet
-        else:
-            model_gauntlet = model_gauntlet_config
-        model_gauntlet.logger_keys = logger_keys  # type: ignore
-        model_gauntlet.benchmark_sizes = {  # type: ignore
-            e.label: e.dataloader.num_samples for e in evaluators
-        }
-        model_gauntlet_callback = ModelGauntlet(**
-                                                model_gauntlet)  # type: ignore
->>>>>>> 148c0793
+
 
     if hasattr(model_cfg.model, 'pretrained_lora_id_or_path'):
         composer_model = load_peft_model(model_cfg.model, tokenizer,
@@ -170,16 +142,7 @@
             columns=['model_name', 'average'] +
             [t.name for t in model_gauntlet.categories])
 
-<<<<<<< HEAD
-=======
-    in_memory_logger = InMemoryLogger()  # track metrics in the in_memory_logger
-    loggers: List[LoggerDestination] = [
-        build_logger(name, logger_cfg)
-        for name, logger_cfg in loggers_cfg.items()
-    ]
-    loggers.append(in_memory_logger)
-
->>>>>>> 148c0793
+
     load_path = model_cfg.get('load_path', None)
 
     assert composer_model is not None
@@ -187,13 +150,10 @@
     trainer = Trainer(
         run_name=run_name,
         model=composer_model,
-<<<<<<< HEAD
         callbacks=callbacks,
         precision=cfg.precision,
-=======
         loggers=loggers,
         precision=precision,
->>>>>>> 148c0793
         fsdp_config=fsdp_config,  # type: ignore
         load_path=load_path,
         load_weights_only=True,
@@ -273,14 +233,8 @@
     model_gauntlet_df = None
     models_df = None
     composite_scores = None
-<<<<<<< HEAD
-    for model_cfg in cfg.models:
+    for model_cfg in model_configs:
         (trainer, metric_names, model_gauntlet_callback, model_gauntlet,
-         model_gauntlet_df) = evaluate_model(model_cfg, cfg, cfg.run_name,
-                                             model_gauntlet_df)
-=======
-    for model_cfg in model_configs:
-        (in_memory_logger, logger_keys, model_gauntlet_callback, model_gauntlet,
          model_gauntlet_df) = evaluate_model(
              model_cfg=model_cfg,
              dist_timeout=dist_timeout,
@@ -294,7 +248,6 @@
              loggers_cfg=loggers_cfg,
              precision=precision,
              model_gauntlet_df=model_gauntlet_df)
->>>>>>> 148c0793
 
         if model_gauntlet_callback is not None:
             composite_scores = model_gauntlet_callback.eval_after_all(
