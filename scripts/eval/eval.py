# Copyright 2022 MosaicML LLM Foundry authors
# SPDX-License-Identifier: Apache-2.0

import os
import re
import sys
import time
<<<<<<< HEAD
from typing import Dict, List
=======
from typing import Dict, List, Optional
>>>>>>> 7ac554da

import pandas as pd
import torch
from composer.loggers import InMemoryLogger, LoggerDestination
<<<<<<< HEAD
from composer.loggers.logger import Logger
=======
from composer.models.base import ComposerModel
>>>>>>> 7ac554da
from composer.trainer import Trainer
from composer.utils import dist, get_device, reproducibility
from omegaconf import DictConfig
from omegaconf import OmegaConf as om
from transformers import PreTrainedTokenizerBase

from llmfoundry.callbacks import ModelGauntlet
from llmfoundry.models.model_registry import COMPOSER_MODEL_REGISTRY
from llmfoundry.utils.builders import (build_icl_evaluators, build_logger,
                                       build_tokenizer)
from llmfoundry.utils.config_utils import process_init_device


def load_model(model_cfg: DictConfig, tokenizer: PreTrainedTokenizerBase,
               fsdp_config: Optional[Dict],
               num_retries: int) -> Optional[ComposerModel]:
    init_context = process_init_device(model_cfg, fsdp_config)

    retries = 0
    with init_context:
        while retries < num_retries:
            try:
                composer_model = COMPOSER_MODEL_REGISTRY[model_cfg.name](
                    model_cfg, tokenizer)
                return composer_model
            except Exception as e:
                retries += 1
                if retries >= num_retries:
                    raise e
                else:
                    print(
                        f'Got exception {str(e)} while loading model {model_cfg.name}. {num_retries-retries} retries remaining'
                    )


def evaluate_model(model_cfg: DictConfig, cfg: DictConfig, run_name: str,
                   model_gauntlet_df: Optional[pd.DataFrame]):
    print(f'Evaluating model: {model_cfg.model_name}', flush=True)
    # Build tokenizer and model
    tokenizer = build_tokenizer(model_cfg.tokenizer)

    evaluators, logger_keys = build_icl_evaluators(
        cfg.icl_tasks,
        tokenizer,
        cfg.max_seq_len,
        cfg.device_eval_batch_size,
        icl_subset_num_batches=cfg.get('icl_subset_num_batches', None))
    if hasattr(cfg, 'model_gauntlet'):
        if isinstance(cfg.model_gauntlet, str):
            with open(cfg.model_gauntlet, 'r') as icl_f:
                model_gauntlet_cfg = om.load(icl_f)
            model_gauntlet = model_gauntlet_cfg.model_gauntlet
        else:
            model_gauntlet = cfg.model_gauntlet
        model_gauntlet.logger_keys = logger_keys
        model_gauntlet.benchmark_sizes = {
            e.label: e.dataloader.num_samples for e in evaluators
        }
        model_gauntlet_callback = ModelGauntlet(**model_gauntlet)
    else:
        model_gauntlet = None
        model_gauntlet_callback = None

    fsdp_config = cfg.get('fsdp_config', None)
    fsdp_config = om.to_container(
        fsdp_config, resolve=True) if fsdp_config is not None else None
    assert isinstance(fsdp_config, Dict) or fsdp_config is None

    composer_model = load_model(model_cfg.model, tokenizer, fsdp_config,
                                cfg.get('num_retries', 3))

    if model_gauntlet_df is None and model_gauntlet is not None:
        model_gauntlet_df = pd.DataFrame(
            columns=['model_name', 'average'] +
            [t.name for t in model_gauntlet.categories])

    in_memory_logger = InMemoryLogger()  # track metrics in the in_memory_logger
    loggers: List[LoggerDestination] = [
        build_logger(name, logger_cfg)
        for name, logger_cfg in (cfg.get('loggers') or {}).items()
    ]
    loggers.append(in_memory_logger)

    load_path = model_cfg.get('load_path', None)

    assert composer_model is not None
    trainer = Trainer(
        run_name=run_name,
        model=composer_model,
        loggers=loggers,
        precision=cfg.precision,
        fsdp_config=fsdp_config,  # type: ignore
        load_path=load_path,
        load_weights_only=True,
        progress_bar=False,
        log_to_console=True,
        dist_timeout=cfg.dist_timeout,
    )

    if torch.cuda.is_available():
        torch.cuda.synchronize()
    a = time.time()
    trainer.eval(eval_dataloader=evaluators)
    if torch.cuda.is_available():
        torch.cuda.synchronize()
    b = time.time()
    print(f'Ran {model_cfg.model_name} eval in: {b-a} seconds')
    return (trainer.logger, logger_keys, model_gauntlet_callback,
            model_gauntlet, model_gauntlet_df)


def main(cfg: DictConfig):
    cfg.dist_timeout = cfg.get('dist_timeout', 600.0)
    if cfg.get('run_name') is None:
        cfg.run_name = os.environ.get('RUN_NAME', 'llm')

    reproducibility.seed_all(cfg.seed)
    dist.initialize_dist(get_device(None), timeout=cfg.dist_timeout)

    model_gauntlet_df = None
    models_df = None
    composite_scores = None
    for model_cfg in cfg.models:
<<<<<<< HEAD
        (logger, logger_keys, model_gauntlet_callback, model_gauntlet,
         model_gauntlet_df) = evaluate_model(model_cfg, cfg.run_name,
                                             model_gauntlet_df)

        if model_gauntlet_callback is not None:
            composite_scores = model_gauntlet_callback.eval_after_all(
                None, logger)
=======
        (in_memory_logger, logger_keys, model_gauntlet_callback, model_gauntlet,
         model_gauntlet_df) = evaluate_model(model_cfg, cfg, cfg.run_name,
                                             model_gauntlet_df)

        if model_gauntlet_callback is not None:
            # TODO(bmosaicml) This needs to be refactored to fix the typing issue
            composite_scores = model_gauntlet_callback.eval_end(
                None, in_memory_logger)  # type: ignore
>>>>>>> 7ac554da

        benchmark_to_taxonomy = {}
        if model_gauntlet is not None:
            for t in model_gauntlet.categories:
                for b in t.benchmarks:
                    benchmark_to_taxonomy[b.name] = t.name

        model_results = calculate_markdown_results(logger_keys, logger,
                                                   benchmark_to_taxonomy,
                                                   model_cfg.model_name)

        if models_df is None:
            models_df = model_results
        else:
            models_df = pd.concat([models_df, model_results], ignore_index=True)

        if model_gauntlet_df is not None and model_gauntlet is not None and model_gauntlet_df is not None:
            assert composite_scores is not None
            row = {'model_name': model_cfg['model_name']}
            row.update({
                t.name: composite_scores[f'metrics/model_gauntlet/{t.name}']
                for t in model_gauntlet.categories
            })
            row.update({
                'average': composite_scores[f'metrics/model_gauntlet/average']
            })
            model_gauntlet_df = pd.concat(
                [model_gauntlet_df, pd.DataFrame([row])], ignore_index=True)

            print(f'Printing gauntlet results for all models')
            print(
                model_gauntlet_df.sort_values(
                    'average', ascending=False).to_markdown(index=False))
        print(f'Printing complete results for all models')
        print(models_df.to_markdown(index=False))


<<<<<<< HEAD
def calculate_markdown_results(logger_keys: List[str], logger: Logger,
                               benchmark_to_taxonomy: Dict[str, str],
                               model_name: str):
    results = {}
    logger_data = None
    for lg in logger.destinations:
        if isinstance(lg, InMemoryLogger):
            logger_data = lg.data

    pat = re.compile('metrics/(.*?)/(\d+)-shot(/.*?)?/InContextLearning(.*)')
=======
def calculate_markdown_results(logger_keys: List[str], logger_data: Dict,
                               benchmark_to_taxonomy: Dict[str, str],
                               model_name: str):
    results = {}
    pat = re.compile(
        'metrics/(.*?)/(\d+)-shot(/.*?)?/InContextLearning(.*)')  # type: ignore
>>>>>>> 7ac554da
    for key in logger_keys:
        match = pat.match(key)
        val = logger_data[key][-1][1].item()
        if match:
            eval_name = match.group(1)
            num_shot = match.group(2)
            subcat = match.group(3)
            if subcat is not None:
                subcat = subcat[1:]
            else:
                subcat = 'no_subcat'
            metric = match.group(4)
            if num_shot not in results:
                results[num_shot] = {}
            if eval_name not in results[num_shot]:
                results[num_shot][eval_name] = {}
            if metric not in results[num_shot][eval_name]:
                results[num_shot][eval_name][metric] = []

            results[num_shot][eval_name][metric].append({
                'val': val,
                'subcat': subcat
            })
    df = pd.DataFrame(columns=[
        'Category', 'Benchmark', 'Subtask', 'Accuracy', 'Number few shot',
        'Model'
    ])
    for num_shot in results:
        for benchmark in results[num_shot]:
            for metric in results[num_shot][benchmark]:
                subscores = results[num_shot][benchmark][metric]
                if len(subscores) == 1:
                    row = {
                        'Category': benchmark_to_taxonomy.get(benchmark, ''),
                        'Benchmark': benchmark,
                        'Subtask': None,
                        'Accuracy': subscores[0]['val'],
                        'Number few shot': num_shot,
                        'Model': model_name
                    }
                    df = pd.concat([df, pd.DataFrame([row])], ignore_index=True)
                else:
                    row = {
                        'Category':
                            benchmark_to_taxonomy.get(benchmark, ''),
                        'Benchmark':
                            benchmark,
                        'Subtask':
                            'Average',
                        'Accuracy':
                            sum(s['val'] for s in subscores) / len(subscores),
                        'Number few shot':
                            num_shot,
                        'Model':
                            model_name
                    }
                    df = pd.concat([df, pd.DataFrame([row])], ignore_index=True)
                    for sub in subscores:
                        row = {
                            'Category':
                                benchmark_to_taxonomy.get(benchmark, ''),
                            'Benchmark':
                                None,
                            'Subtask':
                                sub['subcat'],
                            'Accuracy':
                                sub['val'],
                            'Number few shot':
                                num_shot,
                            'Model':
                                model_name
                        }
                        df = pd.concat([df, pd.DataFrame([row])],
                                       ignore_index=True)
    return df


if __name__ == '__main__':
    yaml_path, args_list = sys.argv[1], sys.argv[2:]
    with open(yaml_path) as f:
        yaml_cfg = om.load(f)
    cli_cfg = om.from_cli(args_list)
    cfg = om.merge(yaml_cfg, cli_cfg)
    assert isinstance(cfg, DictConfig)
    main(cfg)<|MERGE_RESOLUTION|>--- conflicted
+++ resolved
@@ -5,20 +5,14 @@
 import re
 import sys
 import time
-<<<<<<< HEAD
-from typing import Dict, List
-=======
+
 from typing import Dict, List, Optional
->>>>>>> 7ac554da
 
 import pandas as pd
 import torch
 from composer.loggers import InMemoryLogger, LoggerDestination
-<<<<<<< HEAD
 from composer.loggers.logger import Logger
-=======
 from composer.models.base import ComposerModel
->>>>>>> 7ac554da
 from composer.trainer import Trainer
 from composer.utils import dist, get_device, reproducibility
 from omegaconf import DictConfig
@@ -142,7 +136,6 @@
     models_df = None
     composite_scores = None
     for model_cfg in cfg.models:
-<<<<<<< HEAD
         (logger, logger_keys, model_gauntlet_callback, model_gauntlet,
          model_gauntlet_df) = evaluate_model(model_cfg, cfg.run_name,
                                              model_gauntlet_df)
@@ -150,16 +143,6 @@
         if model_gauntlet_callback is not None:
             composite_scores = model_gauntlet_callback.eval_after_all(
                 None, logger)
-=======
-        (in_memory_logger, logger_keys, model_gauntlet_callback, model_gauntlet,
-         model_gauntlet_df) = evaluate_model(model_cfg, cfg, cfg.run_name,
-                                             model_gauntlet_df)
-
-        if model_gauntlet_callback is not None:
-            # TODO(bmosaicml) This needs to be refactored to fix the typing issue
-            composite_scores = model_gauntlet_callback.eval_end(
-                None, in_memory_logger)  # type: ignore
->>>>>>> 7ac554da
 
         benchmark_to_taxonomy = {}
         if model_gauntlet is not None:
@@ -197,7 +180,6 @@
         print(models_df.to_markdown(index=False))
 
 
-<<<<<<< HEAD
 def calculate_markdown_results(logger_keys: List[str], logger: Logger,
                                benchmark_to_taxonomy: Dict[str, str],
                                model_name: str):
@@ -208,14 +190,6 @@
             logger_data = lg.data
 
     pat = re.compile('metrics/(.*?)/(\d+)-shot(/.*?)?/InContextLearning(.*)')
-=======
-def calculate_markdown_results(logger_keys: List[str], logger_data: Dict,
-                               benchmark_to_taxonomy: Dict[str, str],
-                               model_name: str):
-    results = {}
-    pat = re.compile(
-        'metrics/(.*?)/(\d+)-shot(/.*?)?/InContextLearning(.*)')  # type: ignore
->>>>>>> 7ac554da
     for key in logger_keys:
         match = pat.match(key)
         val = logger_data[key][-1][1].item()
