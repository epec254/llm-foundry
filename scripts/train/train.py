--- conflicted
+++ resolved
@@ -4,11 +4,8 @@
 import os
 import sys
 import warnings
-<<<<<<< HEAD
-from typing import Dict, List
-=======
+
 from typing import Dict, List, Optional, Union
->>>>>>> 148c0793
 
 import torch
 from composer import Trainer
@@ -399,18 +396,13 @@
                 model_config, lora_config, tokenizer)
             print_trainable_parameters(model)  # should not be 100%
         else:  # standard model
-<<<<<<< HEAD
-            model = build_composer_model(cfg.model, tokenizer)
-    cfg.n_params = sum(p.numel() for p in model.parameters())
-    print(f'{cfg.n_params=:.2e}')
-=======
+
             model = build_composer_model(model_config, tokenizer)
 
     # Log number of parameters
     n_params = sum(p.numel() for p in model.parameters())
     logged_cfg.update({'n_params': n_params})
 
->>>>>>> 148c0793
     # Dataloaders
     print('Building train loader...')
     train_loader = build_dataloader(
@@ -432,21 +424,12 @@
                                 metric_names=eval_metric_names)
         evaluators.append(eval_loader)
 
-<<<<<<< HEAD
     model_gauntlet_callback = None
     if 'icl_tasks' in cfg:
-        icl_evaluators, metric_names = build_icl_evaluators(
-            cfg.icl_tasks,
-            tokenizer,
-            cfg.get('icl_seq_len', cfg.max_seq_len),
-            cfg.device_eval_batch_size,
-            icl_subset_num_batches=cfg.get('icl_subset_num_batches', None))
-=======
     if icl_tasks_config is not None:
-        icl_evaluators, _ = build_icl_evaluators(icl_tasks_config, tokenizer,
-                                                 max_seq_len,
-                                                 device_eval_batch_size)
->>>>>>> 148c0793
+        icl_evaluators, metric_names = build_icl_evaluators(icl_tasks_config, tokenizer,
+                                                 cfg.get('icl_seq_len', max_seq_len),
+                                                 device_eval_batch_size,  icl_subset_num_batches=cfg.get('icl_subset_num_batches', None))
         evaluators.extend(icl_evaluators)
         if 'model_gauntlet' in cfg:
             if isinstance(cfg.model_gauntlet, str):
@@ -478,17 +461,11 @@
     ] if logger_configs else None
 
     # Callbacks
-<<<<<<< HEAD
-    callbacks: List[Callback] = [
-        build_callback(name, callback_cfg)
-        for name, callback_cfg in (cfg.get('callbacks') or {}).items()
-    ]
-=======
+
     callbacks = [
         build_callback(str(name), callback_cfg)
         for name, callback_cfg in callback_configs.items()
     ] if callback_configs else None
->>>>>>> 148c0793
 
     if model_gauntlet_callback is not None:
         callbacks.append(model_gauntlet_callback)
